--- conflicted
+++ resolved
@@ -101,12 +101,8 @@
 require-%:
 	@if ! command -v $* 1> /dev/null 2>&1; then echo "$* not found in \$$PATH"; exit 1; fi
 
-<<<<<<< HEAD
-build: WHAT ?= ./cmd/...
-=======
 build: WHAT ?= ./cmd/... 
 #./tmc/cmd/...
->>>>>>> fd348de9
 build: require-jq require-go require-git verify-go-versions ## Build the project
 	GOOS=$(OS) GOARCH=$(ARCH) CGO_ENABLED=0 go build $(BUILDFLAGS) -ldflags="$(LDFLAGS)" -o bin $(WHAT)
 #	ln -sf kubectl-workspace bin/kubectl-workspaces
@@ -116,10 +112,7 @@
 .PHONY: build-all
 build-all:
 	GOOS=$(OS) GOARCH=$(ARCH) $(MAKE) build WHAT='./cmd/...'
-<<<<<<< HEAD
-=======
 #'  ./tmc/cmd/...'
->>>>>>> fd348de9
 
 # .PHONY: build-kind-images
 # build-kind-images-ko: require-ko
